# A system with "xorg" installed

import os
from archinstall import generic_select, sys_command, RequirementError

is_top_level_profile = True

<<<<<<< HEAD
=======
AVAILABLE_DRIVERS = {
	# Sub-dicts are layer-2 options to be selected
	# and lists are a list of packages to be installed
	'AMD / ATI' : {
		'amd' : ['xf86-video-amdgpu'],
		'ati' : ['xf86-video-ati']
	},
	'intel' : ['xf86-video-intel'],
	'nvidia' : {
		'open source' : ['xf86-video-nouveau'],
		'proprietary' : ['nvidia']
	},
	'mesa' : ['mesa'],
	'fbdev' : ['xf86-video-fbdev'],
	'vesa' : ['xf86-video-vesa'],
	'vmware' : ['xf86-video-vmware']
}

def select_driver(options):
	"""
	Some what convoluted function, which's job is simple.
	Select a graphics driver from a pre-defined set of popular options.

	(The template xorg is for beginner users, not advanced, and should
	there for appeal to the general public first and edge cases later)
	"""
	drivers = sorted(list(options))

	if len(drivers) >= 1:
		for index, driver in enumerate(drivers):
			print(f"{index}: {driver}")

		print(' -- The above list are supported graphic card drivers. --')
		print(' -- You need to select (and read about) which one you need. --')

		lspci = sys_command(f'/usr/bin/lspci')
		for line in lspci.trace_log.split(b'\r\n'):
			if b' vga ' in line.lower():
				if b'nvidia' in line.lower():
					print(' ** nvidia card detected, suggested driver: nvidia **')
				elif b'amd' in line.lower():
					print(' ** AMD card detected, suggested driver: AMD / ATI **')

		selected_driver = generic_select(drivers, 'Select your graphics card driver: ',
                                        allow_empty_input=False, options_output=False)
		initial_option = selected_driver

		# Disabled search for now, only a few profiles exist anyway
		#
		#print(' -- You can enter ? or help to search for more drivers --')
		#if selected_driver.lower() in ('?', 'help'):
		#	filter_string = input('Search for layout containing (example: "sv-"): ')
		#	new_options = search_keyboard_layout(filter_string)
		#	return select_language(new_options)

		selected_driver = options[selected_driver]

		if type(selected_driver) == dict:
			driver_options = sorted(list(selected_driver))

			driver_package_group = generic_select(driver_options, f'Which driver-type do you want for {initial_option}: ',
                                                 allow_empty_input=False)
			driver_package_group = selected_driver[driver_package_group]

			return driver_package_group

		return selected_driver

	raise RequirementError("Selecting drivers require a least one profile to be given as an option.")

>>>>>>> c88034fa
def _prep_function(*args, **kwargs):
	"""
	Magic function called by the importing installer
	before continuing any further. It also avoids executing any
	other code in this stage. So it's a safe way to ask the user
	for more input before any other installer steps start.
	"""

	__builtins__['_gfx_driver_packages'] = archinstall.select_driver()

	# TODO: Add language section and/or merge it with the locale selected
	#       earlier in for instance guided.py installer.

	return True

# Ensures that this code only gets executed if executed
# through importlib.util.spec_from_file_location("xorg", "/somewhere/xorg.py")
# or through conventional import xorg
if __name__ == 'xorg':
	try:
		installation.add_additional_packages(f"xorg-server xorg-xinit {' '.join(_gfx_driver_packages)}")
	except:
		installation.add_additional_packages(f"xorg-server xorg-xinit") # Prep didn't run, so there's no driver to install

	# with open(f'{installation.mountpoint}/etc/X11/xinit/xinitrc', 'a') as X11:
	# 	X11.write('setxkbmap se\n')

	# with open(f'{installation.mountpoint}/etc/vconsole.conf', 'a') as vconsole:
	# 	vconsole.write('KEYMAP={keyboard_layout}\n'.format(**arguments))
	# 	vconsole.write('FONT=lat9w-16\n')

	# awesome = archinstall.Application(installation, 'awesome')
	# awesome.install()<|MERGE_RESOLUTION|>--- conflicted
+++ resolved
@@ -5,8 +5,6 @@
 
 is_top_level_profile = True
 
-<<<<<<< HEAD
-=======
 AVAILABLE_DRIVERS = {
 	# Sub-dicts are layer-2 options to be selected
 	# and lists are a list of packages to be installed
@@ -77,7 +75,6 @@
 
 	raise RequirementError("Selecting drivers require a least one profile to be given as an option.")
 
->>>>>>> c88034fa
 def _prep_function(*args, **kwargs):
 	"""
 	Magic function called by the importing installer
