# A desktop environment selector.

import archinstall, os

is_top_level_profile = True

# New way of defining packages for a profile, which is iterable and can be used out side
# of the profile to get a list of "what packages will be installed".
__packages__ = ['nano', 'vim', 'openssh', 'htop', 'wget', 'iwd', 'wireless_tools', 'wpa_supplicant', 'smartmontools', 'xdg-utils']

def _prep_function(*args, **kwargs):
	"""
	Magic function called by the importing installer
	before continuing any further. It also avoids executing any
	other code in this stage. So it's a safe way to ask the user
	for more input before any other installer steps start.
	"""

<<<<<<< HEAD
	supported_desktops = ['gnome', 'kde', 'awesome', 'sway', 'cinnamon', 'xfce4', 'lxqt', 'i3', 'budgie', 'mate', 'deepin', 'enlightenment']
=======
	supported_desktops = ['gnome', 'kde', 'awesome', 'sway', 'cinnamon', 'xfce4', 'lxqt', 'i3', 'budgie', 'mate', 'deepin']
>>>>>>> 935cdef6
	desktop = archinstall.generic_select(supported_desktops, 'Select your desired desktop environment: ',
										 allow_empty_input=False, sort=True)
	
	# Temporarily store the selected desktop profile
	# in a session-safe location, since this module will get reloaded
	# the next time it gets executed.
	archinstall.storage['_desktop_profile'] = desktop

	profile = archinstall.Profile(None, desktop)
	# Loading the instructions with a custom namespace, ensures that a __name__ comparison is never triggered.
	with profile.load_instructions(namespace=f"{desktop}.py") as imported:
		if hasattr(imported, '_prep_function'):
			return imported._prep_function()
		else:
			print(f"Deprecated (??): {desktop} profile has no _prep_function() anymore")

if __name__ == 'desktop':
	"""
	This "profile" is a meta-profile.
	There are no desktop-specific steps, it simply routes
	the installer to whichever desktop environment/window manager was chosen.

	Maybe in the future, a network manager or similar things *could* be added here.
	We should honor that Arch Linux does not officially endorse a desktop-setup, nor is
	it trying to be a turn-key desktop distribution.

	There are plenty of desktop-turn-key-solutions based on Arch Linux,
	this is therefore just a helper to get started
	"""
	
	# Install common packages for all desktop environments
	archinstall.storage['installation_session'].add_additional_packages(__packages__)
	
	archinstall.storage['installation_session'].install_profile(archinstall.storage['_desktop_profile'])
<|MERGE_RESOLUTION|>--- conflicted
+++ resolved
@@ -16,11 +16,8 @@
 	for more input before any other installer steps start.
 	"""
 
-<<<<<<< HEAD
 	supported_desktops = ['gnome', 'kde', 'awesome', 'sway', 'cinnamon', 'xfce4', 'lxqt', 'i3', 'budgie', 'mate', 'deepin', 'enlightenment']
-=======
-	supported_desktops = ['gnome', 'kde', 'awesome', 'sway', 'cinnamon', 'xfce4', 'lxqt', 'i3', 'budgie', 'mate', 'deepin']
->>>>>>> 935cdef6
+
 	desktop = archinstall.generic_select(supported_desktops, 'Select your desired desktop environment: ',
 										 allow_empty_input=False, sort=True)
 	
