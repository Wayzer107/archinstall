--- conflicted
+++ resolved
@@ -23,12 +23,8 @@
 
 parser = ArgumentParser()
 
-<<<<<<< HEAD
-__version__ = "2.2.0.RC1"
+__version__ = "2.3.0.dev0"
 storage['__version__'] = __version__
-=======
-__version__ = "2.3.0.dev0"
->>>>>>> a89f87c1
 
 
 def initialize_arguments():
